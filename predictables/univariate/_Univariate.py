import warnings
from typing import Any, List, Optional, Tuple, Union

import matplotlib.pyplot as plt
import pandas as pd
import polars as pl
from matplotlib.axes import Axes
from sklearn.preprocessing import MinMaxScaler, StandardScaler  # type: ignore

from predictables.univariate._BaseModel import Model
from predictables.univariate.src._get_data import _get_data
from predictables.univariate.src.plots import (
    cdf_plot,
    density_plot,
    quintile_lift_plot,
    roc_curve_plot,
)
from predictables.univariate.src.plots.util import plot_label
from predictables.util import DebugLogger, get_unique, to_pd_df, to_pd_s
from predictables.util.report import Report

<<<<<<< HEAD
=======
from predictables.univariate._BaseModel import Model

import warnings

>>>>>>> 687dcba3
dbg = DebugLogger(working_file="_Univariate.py")


def get_col(self, col: str) -> List[Union[int, float, str]]:
    """
    Helper function to get the requested column from the data.

    Parameters
    ----------
    col : str
        The name of the column to get. Choices are
            - "coef"
            - "pvalues",
            - "se"
            - "lower_ci"
            - "upper_ci"
            - "acc_train"
            - "acc_test"
            - "auc_train"
            - "auc_test"
            - "f1_train"
            - "f1_test"
            - "precision_train"
            - "precision_test"
            - "recall_train"
            - "recall_test"
            - "mcc_train"
            - "mcc_test"
            - "logloss_train"
            - "logloss_test"
            - "auc_train"
            - "auc_test"

    Returns
    -------
    List[Union[int, float, str]]
        The values for the requested column.

    Examples
    --------
    # Assume you have fit a model with coefficients [0.1, 0.2, 0.3, 0.4, 0.5]
    # and a standard deviation of 0.01.

    >>> get_col(self, "coef")
    [0.1, 0.2, 0.3, 0.4, 0.5]

    >>> get_col(self, "std")
    [0.01, 0.01, 0.01, 0.01, 0.01]
    """
    attributes = [getattr(self.cv_dict[fold], col) for fold in self.unique_folds]
    sd = pd.Series(attributes).std()

    return attributes + [getattr(self, col)] + [sd]


class Univariate(Model):
    results: pd.DataFrame
    target_name: str
    target: Optional[pd.Series]
    y: Optional[pd.Series]
    Y: Optional[pd.Series]

    feature_name: str
    feature: Optional[pd.Series]
    X: Optional[pd.Series]
    x: Optional[pd.Series]

    fold_name: str
    folds: Optional[pd.Series]

    df_all: pd.DataFrame

    pareto_sort_vector: List[float]

    normalization_obj: Optional[Union[MinMaxScaler, StandardScaler]]

    def __init__(
        self,
        df_: Union[pl.LazyFrame, pl.DataFrame, pd.DataFrame],
        df_val_: Union[pl.LazyFrame, pl.DataFrame, pd.DataFrame],
        fold_col_: str = "cv",
        feature_col_: Optional[str] = None,
        target_col_: Optional[str] = None,
        **kwargs,
    ) -> None:
        df: pd.DataFrame = to_pd_df(df_)
        df_val: pd.DataFrame = to_pd_df(df_val_)
        if feature_col_ is None:
            feature_col_ = df.columns[1]
        if target_col_ is None:
            target_col_ = df.columns[0]

<<<<<<< HEAD
        # Drop rows with missing values in the feature column
        if df[feature_col_].isna().sum() > 0:
=======
        # Drop rows with missing values in the feature col:
        dbg.msg(
            f"Dropping {df[feature_col_].isna().sum()} rows with missing values in the feature column {feature_col_}"
        )
        warnings.warn(
            f"Dropping {df[feature_col_].isna().sum()} rows with missing values in the feature column {feature_col_}",
            category=UserWarning,
            stacklevel=2
        )
        nonna_idx = df[feature_col_].notna().index
        df = df.loc[nonna_idx, :]
        if df_val is not None:
>>>>>>> 687dcba3
            dbg.msg(
                f"Dropping {df[feature_col_].isna().sum()} rows with missing values in the feature column {feature_col_}"
            )
            warnings.warn(
                f"Dropping {df[feature_col_].isna().sum()} rows with missing values in the feature column {feature_col_}",
                category=UserWarning,
<<<<<<< HEAD
                stacklevel=2,
            )
        non_na_idx = df[feature_col_].notna().index
        df = df.loc[non_na_idx, :]
        if df_val is not None:
            if df_val[feature_col_].isna().sum() > 0:
                dbg.msg(
                    f"Dropping {df_val[feature_col_].isna().sum()} rows with missing values in the feature column {feature_col_}"
                )
                warnings.warn(
                    f"Dropping {df_val[feature_col_].isna().sum()} rows with missing values in the feature column {feature_col_}",
                    category=UserWarning,
                    stacklevel=2,
                )
            non_na_idx_val = df_val[feature_col_].notna().index
            df_val = df_val.loc[non_na_idx_val, :]

=======
                stacklevel=2
            )
            nonna_idx = df_val[feature_col_].notna().index
            df_val = df_val.loc[nonna_idx, :]
            
>>>>>>> 687dcba3
        dbg.msg("Entering Univariate.__init__: | Ux0001a")
        dbg.msg(f"feature_col_={feature_col_}, target_col_={target_col_} | Ux0001b")

        super().__init__(
            df,
            df_val,
            fold_col=fold_col_,
            feature_col=feature_col_,
            target_col=target_col_,
        )

        dbg.msg(
            f"[{self.feature_col}]: Before normalization, mean of feature_col_ is: {df[feature_col_].mean()} | Ux0001c"
        )
        # Normalize the column if the cross-validated fit is improved
        df[feature_col_] = self.standardize(X=df[[feature_col_]])
        dbg.msg(
            f"[{self.feature_col}]: After normalization, mean of feature_col_ is: {df[feature_col_].mean()} | Ux0001d"
        )
        self.unique_folds = get_unique(self.df.loc[:, self.fold_col])

        self.cv_dict = {}
        for fold in self.unique_folds:
            dbg.msg(f"Creating cv_dict for fold {fold} | Ux0001e")
            self.cv_dict[fold] = Model(
                self.df,
                fold_n=fold,
                fold_col=self.fold_col,
                feature_col=self.feature_col if self.feature_col is not None else None,
                target_col=self.target_col if self.target_col is not None else None,
            )

        dbg.msg(f"[{self.feature_col}]: Producing results dataframe | Ux0001f")
        self.results = pd.DataFrame(index=self.unique_folds + ["mean", "std"])
        self.results.index.name = "fold"
        for attribute in [
            "coef",
            "pvalues",
            "se",
            "lower_ci",
            "upper_ci",
            "acc_train",
            "acc_test",
            "auc_train",
            "auc_test",
            "f1_train",
            "f1_test",
            "precision_train",
            "precision_test",
            "recall_train",
            "recall_test",
            "mcc_train",
            "mcc_test",
            "logloss_train",
            "logloss_test",
        ]:
            if hasattr(self, attribute):
                self.results[attribute] = get_col(self, attribute)
            else:
                dbg.msg(
                    f"[{self.feature_col}]: Attribute {attribute} not found in self | Ux0001g"
                )
        # ALIASES
        # =======
        # I am going to alias some of the api syntax errors here if they are
        # reasonable guesses. This needs to be as intuitive as possible.
        dfpd: pd.DataFrame = to_pd_df(df)
        self.target_name: str = (
            self.target_col if isinstance(self.target_col, str) else dfpd.columns[0]
        )
        self.target: Optional[pd.Series] = (
            dfpd.loc[:, self.target_name] if dfpd is not None else None
        )
        self.y: Optional[pd.Series] = (
            dfpd.loc[:, self.target_name] if dfpd is not None else None
        )
        self.Y: Optional[pd.Series] = (
            dfpd.loc[:, self.target_name] if dfpd is not None else None
        )

        self.feature_name = (
            self.feature_col if isinstance(self.feature_col, str) else dfpd.columns[1]
        )
        self.feature: Optional[pd.Series] = (
            dfpd.loc[:, self.feature_name] if dfpd is not None else None
        )
        self.X: Optional[pd.Series] = (
            dfpd.loc[:, self.feature_name] if dfpd is not None else None
        )
        self.x: Optional[pd.Series] = (
            dfpd.loc[:, self.feature_name] if dfpd is not None else None
        )

        self.fold_name: str = (
            self.fold_col
            if (hasattr(self, "fold_col") and isinstance(self.fold_col, str))
            else dfpd.columns[2]
        )
        self.folds: Optional[pd.Series[Any]] = (
            dfpd.loc[:, self.fold_name] if dfpd is not None else None
        )
        self.cv: Optional[pd.Series[Any]] = (
            dfpd.loc[:, self.fold_name] if dfpd is not None else None
        )
        self.fold: Optional[pd.Series[Any]] = (
            dfpd.loc[:, self.fold_name] if dfpd is not None else None
        )

        self.df_all = to_pd_df(
            dfpd if self.df_val is None else pd.concat([dfpd, to_pd_df(self.df_val)])
        )

        self.figsize = (7, 7) if "figsize" not in kwargs else kwargs["figsize"]

    def _get_folds(self) -> List[Union[int, float, str]]:
        """
        Helper method that returns an ordered list of the unique elements of
        self.df.cv. Used for reference only.
        """

        return get_unique(
            to_pd_s(self.cv)
            if isinstance(self.cv, (pl.Series, pd.Series))
            else self.df.iloc[:, 2]
        )

    def get_data(
        self, element: str = "x", data: str = "train", fold_n: Optional[int] = None
    ) -> List[Union[int, float, str]]:
        """
        Helper function to get the requested data element.

        Parameters
        ----------
        element : str, optional
            What data element to get. Choices are "x", "y", or "fold"
            for X data (features), y data (target), or data from the nth
            cv fold. Note that `n` must be a named cv fold in the data,
            or an error will be raised.
        data : str, optional
            What data to use for the plot. Choices are "train", "test",
            "all".
        fold_n : int, optional
            If element is "fold", which fold to get. Must be a named
            cv fold in the data.

        Returns
        -------
        List[Union[int, float, str]]
            The values for the requested column.
        """
        return _get_data(
            self.df,
            self.df_val,
            element,
            data,
            fold_n,
            self.feature_name,
            self.target_name,
            "cv",
        )

    def _plot_data(self, data: str = "train"):
        """
        Helper function to get the data for plotting.

        Parameters
        ----------
        data : str, optional
            What data to use for the plot. Choices are "train", "test",
            "all".

        Returns
        -------
        Tuple[pd.Series, pd.Series, pd.Series]
            The X, y, and cv data.
        """
        if data not in ["train", "test", "all"]:
            raise ValueError(
                f"data must be one of 'train', 'test', or 'all'. Got {data}."
            )

        # Set the data
        if data == "train":
            df = to_pd_df(self.df)
            cv = df.loc[:, self.fold_col] if df is not None else self.df.iloc[:, 2]
        elif data == "test":
            df = to_pd_df(self.df_val) if self.df_val is not None else to_pd_df(self.df)
            df = df.assign(cv=-42)
            cv = df["cv"]
        else:
            df = (
                pd.concat([to_pd_df(self.df), to_pd_df(self.df_val.assign(cv=-42))])
                if to_pd_df(self.df_val)
                else to_pd_df(self.df)
            )
            cv = df["cv"]

        X = df.loc[:, self.feature_name] if df is not None else self.df.iloc[:, 1]
        y = df.loc[:, self.target_name] if df is not None else self.df.iloc[:, 0]

        return X, y, cv

    def plot_cdf(
        self,
        data: str = "train",
        ax: Optional[Axes] = None,
        figsize: Optional[Tuple[float, float]] = None,
        **kwargs,
    ):
        """
        Plots the empirical cumulative distribution function for the target variable in total and for each fold.

        Parameters
        ----------
        data : str, optional
            What data to use for the plot. Choices are "train", "test", and "all", "fold-n".
        **kwargs
            Additional keyword arguments passed to the plot function.

        """
        X, y, cv = self._plot_data(data)

        # make plot
        if ax is None:
            _, ax1 = plt.subplots(figsize=self.figsize if figsize is None else figsize)
        else:
            ax1 = ax

        ax1 = cdf_plot(
            X,
            y,
            cv,
            self.feature_name,
            ax=ax1,
            figsize=self.figsize if figsize is None else figsize,
            **kwargs,
        )
        return ax1

    def plot_roc_curve(
        self,
        y: Optional[Union[pd.Series, pl.Series]] = None,
        yhat: Optional[Union[pd.Series, pl.Series]] = None,
        cv: Optional[Union[pd.Series, pl.Series]] = None,
        coef: Optional[float] = None,
        se: Optional[float] = None,
        pvalues: Optional[float] = None,
        ax: Optional[Axes] = None,
        figsize: Optional[Tuple[float, float]] = None,
        **kwargs,
    ) -> Axes:
        """
        Plots the ROC curve for the target variable in total and for each fold.
        """
        if ax is None:
            _, ax0 = plt.subplots(figsize=self.figsize if figsize is None else figsize)
        else:
            ax0 = ax

        if cv is None:
            cv = (
                to_pd_s(self.cv) if self.cv is not None else to_pd_s(self.df.iloc[:, 2])
            )
        else:
            cv = to_pd_s(cv)

        ax0 = roc_curve_plot(
            to_pd_s(self.y_test) if y is None else to_pd_s(y),
            to_pd_s(self.yhat_test) if yhat is None else to_pd_s(yhat),
            cv,
            self.coef if coef is None else coef,
            self.se if se is None else se,
            self.pvalues if pvalues is None else pvalues,
            ax=ax0,
            figsize=self.figsize if figsize is None else figsize,
            **kwargs,
        )
        return ax0

    def plot_density(
        self,
        data: str = "train",
        feature_name: Optional[str] = None,
        ax: Optional[Axes] = None,
        figsize: Optional[Tuple[float, float]] = None,
        **kwargs,
    ) -> Axes:
        """
        Plots the density of the feature at each level of the larget variable, both
        in total and for each fold.
        """
        X, y, cv = self._plot_data(data)

        # make plot
        if ax is None:
            _, ax0 = plt.subplots(figsize=self.figsize if figsize is None else figsize)
        else:
            ax0 = ax

        ax0 = density_plot(
            X,
            y,
            cv,
            X.min(),
            X.max(),
            ax=ax0,
            figsize=self.figsize if figsize is None else figsize,
            **kwargs,
        )
        return ax0

    def plot_quintile_lift(
        self,
        data: str = "train",
        ax: Optional[Axes] = None,
        figsize: Optional[Tuple[float, float]] = None,
        **kwargs,
    ) -> Axes:
        """
        Plots the quintile lift for the target variable in total and for each fold. Quintile
        lift is a grouped bar plot with each quintile of the feature on the x-axis and the
        mean target value for each quintile on the y-axis. There are bars for both the actual
        target value and the predicted target value.

        This plot is useful for understanding how well the model is able to segment the target
        variable based on the feature variable, and in the specific context of a univariate
        analysis, how well the feature variable is able to predict the target variable by itself,
        eg with no intercept, no other features, no regularization, etc.

        Parameters
        ----------
        data : str, optional
            What data to use for the plot. Choices are "train", "test", and "all", "fold-n".
        ax : Axes, optional
            The axes to plot on, by default None. If None, a new figure and axes will be created.
        figsize : Tuple[float, float], optional
            The size of the figure, by default None. If None, the default figure size will be used.
        **kwargs
            Additional keyword arguments passed to the plot function.

        Returns
        -------
        Axes
            The axes object for the plot.

        Examples
        --------
        # Plot the quintile lift for the training data in a univariate analysis `uni`
        # with the default figure size.
        >>> uni.plot_quintile_lift(data="train")

        # Plot the quintile lift for the test data in a univariate analysis `uni`
        # with a figure size of (10, 10).
        >>> uni.plot_quintile_lift(data="test", figsize=(10, 10))

        # Plot the quintile lift for the training data in a univariate analysis `uni`
        # with the default figure size and a custom color for the predicted target value.
        >>> uni.plot_quintile_lift(data="train", color="red")

        # Plot the quintile lift for the training data in a univariate analysis `uni`
        # with the default figure size and a custom title.
        >>> uni.plot_quintile_lift(data="train", title="Quintile Lift Plot")
        """
        X, y, _ = self._plot_data(data)
        yhat = self.predict(X)

        # make plot
        if ax is None:
            _, ax0 = plt.subplots(figsize=self.figsize if figsize is None else figsize)
        else:
            ax0 = ax

        yhat_polars = pl.Series(yhat)  # Convert yhat to polars.series.series.Series
        ax0 = quintile_lift_plot(
            X,
            y,
            yhat_polars,
            ax=ax0,
            figsize=self.figsize if figsize is None else figsize,
            **kwargs,
        )
        return ax0

    def _add_to_report(self, rpt: Optional[Report] = None, **kwargs):
        if rpt is None:
            rpt = Report(**kwargs)

        def density():
            return self.plot_density(
                data="train", feature_name=self.feature_name, figsize=self.figsize
            )

        def cdf():
            return self.plot_cdf(data="train", figsize=self.figsize)

        def roc():
            return self.plot_roc_curve(
                y=self.y,
                yhat=self.yhat_train,
                cv=self.df.cv,
                coef=self.coef,
                se=self.se,
                pvalues=self.pvalues,
                figsize=self.figsize,
            )

        def quintile():
            return self.plot_quintile_lift(data="test", figsize=self.figsize)

        return (
            rpt.h2("Univariate Report")
            .h3(f"{plot_label(self.feature_name, incl_bracket=False)} - Results")
            .spacer(0.5)
            .table(self.get_results())
            .page_break()
            .h2("Univariate Report")
            .h3(
                f"{plot_label(self.feature_name, incl_bracket=False)} - Kernel Density Plot"
            )
            .plot(density)
            .spacer(0.125)
            .caption(
                "This plot shows the Gaussian kernel density for each level of the target variable, both in total and for each fold. The x-axis represents the feature variable, and the y-axis represents the density of the target variable. The cross-validation folds are included in slightly washed-out colors to help understand the variability of the data. There are annotations with the results of a t-test for the difference in means between the feature variable at each level of the target variable. The annotations corresponding to the color of the target variable level show the mean/median ratio to help understand differences in skewness between the levels of the target variable."
            )
            # TODO: Add in a table for the t-test results (Issue #62 on GitHub)
            .page_break()
            .h2("Univariate Report")
            .h3(
                f"{plot_label(self.feature_name, incl_bracket=False)} - Empirical CDF Plot"
            )
            .plot(cdf)
            .spacer(0.125)
            .caption(
                "This plot shows the empirical cumulative distribution function for each level of the target variable, both in total and for each fold. The x-axis represents the feature variable, and the y-axis represents the cumulative distribution of the target variable. The cross-validation folds are included in slightly washed-out colors to help understand the variability of the data, and whether or not it is reasonable to assume that the data is drawn from different distributions."
            )
            .page_break()
            .h2("Univariate Report")
            .h3(f"{plot_label(self.feature_name, incl_bracket=False)} - ROC Curve")
            .plot(roc)
            .spacer(0.125)
            .caption(
                "This plot shows the receiver operating characteristic (ROC) curve for the target variable in total and for each fold. The x-axis represents the false positive rate, and the y-axis represents the true positive rate. This is based on a simple Logistic Regression model with no regularization, no intercept, and no other features. Annotations are on the plot to help understand the results of the model, including the coefficient, standard error, and p-value for the feature variable. The cross-validation folds are used to create the grey region around the mean ROC curve to help understand the variability of the data."
            )
            .caption(
                "Significance of the ROC curve is determined based on a modified version the method from DeLong et al. (1988). In brief, the AUC is assumed to be normally distributed, and I calculate the empirical standard error from the cross-validated AUC values. I then calculate a z-score for the AUC, and use the z-score to calculate a p-value. The p-value is then used to determine the significance of the AUC. This is a simple test, and should be used with caution."
            )
            .page_break()
            .h2("Univariate Report")
            .h3(f"{plot_label(self.feature_name, incl_bracket=False)} - Quintile Lift")
            .plot(quintile)
            .spacer(0.125)
            .caption(
                "The quintile lift plot is meant to show the power of the single feature to discriminate between the highest and lowest quintiles of the target variable."
            )
            .page_break()
        )

    def get_results(self, use_formatting: bool = True) -> pd.DataFrame:
        """
        Returns the self.results attribute, formatted for the univariate report.

        Parameters
        ----------
        use_formatting : bool, optional
            Whether to use formatting or not. Defaults to True. If set to False,
            the unformated results will be returned as a pandas DataFrame.

        Returns
        -------
        pd.DataFrame
            The results dataframe.
        """
        results = self.results.copy()

        if use_formatting:
            pct_cols = [
                "acc_train",
                "acc_test",
                "auc_train",
                "auc_test",
                "f1_train",
                "f1_test",
                "precision_train",
                "precision_test",
                "recall_train",
                "recall_test",
                "mcc_train",
                "mcc_test",
            ]

            # Percent-format with single decimal point:
            for col in pct_cols:
                results[col] = results[col].apply(lambda x: f"{x:.1%}")

            # Hierarchy of formatting depending on size of median value in col
            for col in [c for c in results.columns.tolist() if c not in pct_cols]:
                m = results[col].median()
                if m > 1.0:
                    results[col] = results[col].apply(lambda x: f"{x:.2f}")
                elif m > 0.1:
                    results[col] = results[col].apply(lambda x: f"{x:.3f}")
                else:
                    results[col] = results[col].apply(lambda x: f"{x:.1e}")

            # Apply an index at the end
            results.columns = pd.Index(
                [
                    "Fitted Coef.",
                    "Fitted p-Value",
                    "Fitted Std. Err.",
                    "Conf. Int. Lower",
                    "Conf. Int. Upper",
                    "Train Accuracy",
                    "Val Accuracy",
                    "Train AUC",
                    "Val AUC",
                    "Train F1",
                    "Test F1",
                    "Train Precision",
                    "Val Precision",
                    "Train Recall",
                    "Val Recall",
                    "Train MCC",
                    "Val MCC",
                    "Train Log-Loss",
                    "Val Log-Loss",
                ]
            )

            results.index = pd.Index(
                [f"Fold-{i}" for i in self.unique_folds]
                + [
                    "Agg. Mean",
                    "Agg. SD",
                ]
            )

        return results.T<|MERGE_RESOLUTION|>--- conflicted
+++ resolved
@@ -19,13 +19,10 @@
 from predictables.util import DebugLogger, get_unique, to_pd_df, to_pd_s
 from predictables.util.report import Report
 
-<<<<<<< HEAD
-=======
 from predictables.univariate._BaseModel import Model
 
 import warnings
 
->>>>>>> 687dcba3
 dbg = DebugLogger(working_file="_Univariate.py")
 
 
@@ -117,55 +114,6 @@
             feature_col_ = df.columns[1]
         if target_col_ is None:
             target_col_ = df.columns[0]
-
-<<<<<<< HEAD
-        # Drop rows with missing values in the feature column
-        if df[feature_col_].isna().sum() > 0:
-=======
-        # Drop rows with missing values in the feature col:
-        dbg.msg(
-            f"Dropping {df[feature_col_].isna().sum()} rows with missing values in the feature column {feature_col_}"
-        )
-        warnings.warn(
-            f"Dropping {df[feature_col_].isna().sum()} rows with missing values in the feature column {feature_col_}",
-            category=UserWarning,
-            stacklevel=2
-        )
-        nonna_idx = df[feature_col_].notna().index
-        df = df.loc[nonna_idx, :]
-        if df_val is not None:
->>>>>>> 687dcba3
-            dbg.msg(
-                f"Dropping {df[feature_col_].isna().sum()} rows with missing values in the feature column {feature_col_}"
-            )
-            warnings.warn(
-                f"Dropping {df[feature_col_].isna().sum()} rows with missing values in the feature column {feature_col_}",
-                category=UserWarning,
-<<<<<<< HEAD
-                stacklevel=2,
-            )
-        non_na_idx = df[feature_col_].notna().index
-        df = df.loc[non_na_idx, :]
-        if df_val is not None:
-            if df_val[feature_col_].isna().sum() > 0:
-                dbg.msg(
-                    f"Dropping {df_val[feature_col_].isna().sum()} rows with missing values in the feature column {feature_col_}"
-                )
-                warnings.warn(
-                    f"Dropping {df_val[feature_col_].isna().sum()} rows with missing values in the feature column {feature_col_}",
-                    category=UserWarning,
-                    stacklevel=2,
-                )
-            non_na_idx_val = df_val[feature_col_].notna().index
-            df_val = df_val.loc[non_na_idx_val, :]
-
-=======
-                stacklevel=2
-            )
-            nonna_idx = df_val[feature_col_].notna().index
-            df_val = df_val.loc[nonna_idx, :]
-            
->>>>>>> 687dcba3
         dbg.msg("Entering Univariate.__init__: | Ux0001a")
         dbg.msg(f"feature_col_={feature_col_}, target_col_={target_col_} | Ux0001b")
 
