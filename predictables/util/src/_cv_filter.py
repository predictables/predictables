--- conflicted
+++ resolved
@@ -1,138 +1,132 @@
-from typing import Union
-
-import numpy as np
-import pandas as pd
-import polars as pl
-
-from predictables.util.src._to_pd import to_pd_s
-
-
-def filter_by_cv_fold(
-    s: Union[pd.Series, pl.Series, np.ndarray],
-    f: int,
-    folds: Union[pd.Series, pl.Series, np.ndarray],
-    time_series_validation: bool = True,
-    train_test: str = "train",
-) -> pd.Series:
-    """
-    Filter data based on cross-validation fold. Returns a series filtered
-    for the given fold.
-
-    Parameters
-    ----------
-    s : pd.Series, pl.Series, or np.ndarray
-        The column to filter.
-    f : int
-        The fold to filter for.
-    folds : pd.Series, pl.Series, or np.ndarray
-        The column containing the fold information.
-    time_series_validation : bool, default=True
-        Whether the cross-validation is based on a time series.
-    train_test : str, default="train"
-        Whether to return the training or test set. If "train", returns the
-        training set. If "test", returns the test set.
-
-    Returns
-    -------
-    pd.Series
-        The filtered series.
-    """
-    # make sure `folds` and `s` are pandas series
-    folds = to_pd_s(folds)
-    s = to_pd_s(s)
-
-    # filter based on cross-validation fold
-    return s[~cv_filter(f, folds, time_series_validation)]
-
-
-def cv_filter(
-    fold,
-    fold_col: Union[pd.Series, pl.Series, np.ndarray],
-    time_series_validation: bool = True,
-    train_test: str = "train",
-) -> pd.Series:
-    """
-    Filter data based on cross-validation fold.
-    """
-    return (
-        _cv_filter_ts(fold, fold_col, train_test)
-        if time_series_validation
-        else _cv_filter_no_ts(fold, fold_col, train_test)
-    )
-
-
-def _cv_filter_no_ts(
-    fold: int, fold_col: Union[pd.Series, pl.Series, np.ndarray], train_test: str
-) -> pd.Series:
-    """
-    Filter data based on cross-validation fold. This is a helper function
-    for cv_filter, and is used when the cross-validation is not based on a
-    time series.
-
-    Parameters
-    ----------
-    fold : int
-        The fold to filter for.
-    fold_col : pd.Series, pl.Series, or np.ndarray
-        The column containing the fold information.
-    train_test : str
-        Whether to return the training or test set. If "train", returns the
-        training set. If "test", returns the test set.
-
-    Returns
-    -------
-    pd.Series
-        A boolean series indicating whether the fold is equal to the given fold.
-    """
-    return (
-        to_pd_s(fold_col).ne(fold)
-        if train_test.lower() == "train"
-        else to_pd_s(fold_col).eq(fold)
-    )
-
-
-def _cv_filter_ts(
-    fold: int, fold_col: Union[pd.Series, pl.Series, np.ndarray], train_test: str
-) -> pd.Series:
-    """
-    Fiter data based on cross-validation fold. This is a helper function for
-    cv_filter, and is used when the cross-validation is based on a time series. In
-    the case of a time series, you filter the data based on whether the fold is
-    less than or equal to the given fold label -- fold labels are assigned to the
-    data based on a date or time column.
-
-    Parameters
-    ----------
-    fold : int
-        The fold to filter for.
-    fold_col : pd.Series, pl.Series, or np.ndarray
-        The column containing the fold information.
-    train_test : str
-        Whether to return the training or test set. If "train", returns the
-        training set. If "test", returns the test set.
-
-    Returns
-    -------
-    pd.Series
-        A boolean series indicating whether the fold is less than or equal to the
-        given fold.
-
-    Notes
-    -----
-    When combining training and test sets, test "cv folds" do not exist, so are filled
-    in with negative labels sometimes. This is why we use less than or equal to, but not
-    negative.
-    """
-    fold_col = pd.Series(fold_col)
-<<<<<<< HEAD
-    return (fold_col < fold) & (fold_col >= 0)
-
-=======
-    if isinstance(fold, pd.Series):
-        fold = fold.iloc[0]
-    fold = int(fold)
-    return_val_train = ((fold_col < fold) & (fold_col >= 0)).reset_index(drop=True)
-    return_val_test = (fold_col == fold).reset_index(drop=True)
-    return return_val_train if train_test.lower() == "train" else return_val_test
-
->>>>>>> a7f2a38e
+from typing import Union
+
+import numpy as np
+import pandas as pd
+import polars as pl
+
+from predictables.util.src._to_pd import to_pd_s
+
+
+def filter_by_cv_fold(
+    s: Union[pd.Series, pl.Series, np.ndarray],
+    f: int,
+    folds: Union[pd.Series, pl.Series, np.ndarray],
+    time_series_validation: bool = True,
+    train_test: str = "train",
+) -> pd.Series:
+    """
+    Filter data based on cross-validation fold. Returns a series filtered
+    for the given fold.
+
+    Parameters
+    ----------
+    s : pd.Series, pl.Series, or np.ndarray
+        The column to filter.
+    f : int
+        The fold to filter for.
+    folds : pd.Series, pl.Series, or np.ndarray
+        The column containing the fold information.
+    time_series_validation : bool, default=True
+        Whether the cross-validation is based on a time series.
+    train_test : str, default="train"
+        Whether to return the training or test set. If "train", returns the
+        training set. If "test", returns the test set.
+
+    Returns
+    -------
+    pd.Series
+        The filtered series.
+    """
+    # make sure `folds` and `s` are pandas series
+    folds = to_pd_s(folds)
+    s = to_pd_s(s)
+
+    # filter based on cross-validation fold
+    return s[~cv_filter(f, folds, time_series_validation)]
+
+
+def cv_filter(
+    fold,
+    fold_col: Union[pd.Series, pl.Series, np.ndarray],
+    time_series_validation: bool = True,
+    train_test: str = "train",
+) -> pd.Series:
+    """
+    Filter data based on cross-validation fold.
+    """
+    return (
+        _cv_filter_ts(fold, fold_col, train_test)
+        if time_series_validation
+        else _cv_filter_no_ts(fold, fold_col, train_test)
+    )
+
+
+def _cv_filter_no_ts(
+    fold: int, fold_col: Union[pd.Series, pl.Series, np.ndarray], train_test: str
+) -> pd.Series:
+    """
+    Filter data based on cross-validation fold. This is a helper function
+    for cv_filter, and is used when the cross-validation is not based on a
+    time series.
+
+    Parameters
+    ----------
+    fold : int
+        The fold to filter for.
+    fold_col : pd.Series, pl.Series, or np.ndarray
+        The column containing the fold information.
+    train_test : str
+        Whether to return the training or test set. If "train", returns the
+        training set. If "test", returns the test set.
+
+    Returns
+    -------
+    pd.Series
+        A boolean series indicating whether the fold is equal to the given fold.
+    """
+    return (
+        to_pd_s(fold_col).ne(fold)
+        if train_test.lower() == "train"
+        else to_pd_s(fold_col).eq(fold)
+    )
+
+
+def _cv_filter_ts(
+    fold: int, fold_col: Union[pd.Series, pl.Series, np.ndarray], train_test: str
+) -> pd.Series:
+    """
+    Fiter data based on cross-validation fold. This is a helper function for
+    cv_filter, and is used when the cross-validation is based on a time series. In
+    the case of a time series, you filter the data based on whether the fold is
+    less than or equal to the given fold label -- fold labels are assigned to the
+    data based on a date or time column.
+
+    Parameters
+    ----------
+    fold : int
+        The fold to filter for.
+    fold_col : pd.Series, pl.Series, or np.ndarray
+        The column containing the fold information.
+    train_test : str
+        Whether to return the training or test set. If "train", returns the
+        training set. If "test", returns the test set.
+
+    Returns
+    -------
+    pd.Series
+        A boolean series indicating whether the fold is less than or equal to the
+        given fold.
+
+    Notes
+    -----
+    When combining training and test sets, test "cv folds" do not exist, so are filled
+    in with negative labels sometimes. This is why we use less than or equal to, but not
+    negative.
+    """
+    fold_col = pd.Series(fold_col)
+    if isinstance(fold, pd.Series):
+        fold = fold.iloc[0]
+    fold = int(fold)
+    return_val_train = ((fold_col < fold) & (fold_col >= 0)).reset_index(drop=True)
+    return_val_test = (fold_col == fold).reset_index(drop=True)
+    return return_val_train if train_test.lower() == "train" else return_val_test